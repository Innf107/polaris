<<<<<<< HEAD
open Ppx_yojson_conv_lib.Yojson_conv
=======
module Json = Protocol_conv_json.Json

type ('a, 'b) untagged_either = ('a, 'b) Either.t

let untagged_either_to_json left right = function
  | Either.Left x -> left x
  | Either.Right x -> right x

let untagged_either_of_json_exn left right yojson =
  match left yojson with
  | value -> Either.Left value
  | exception Yojson.Json_error left_message -> (
      match right yojson with
      | value -> Either.Right value
      | exception Yojson.Json_error right_message ->
          Yojson.json_error
            ("Parsed value does not match left alternative: '" ^ left_message
           ^ "' or right alternative: '" ^ right_message ^ "'"))

type lsp_any = Yojson.Safe.t

let lsp_any_of_json_exn = Fun.id
let lsp_any_to_json = Fun.id
>>>>>>> 1c62bb83

type position = {
  line : int;
  character : int;
}
[@@deriving protocol ~driver:(module Json)]

type range = {
  start : position;
  end_ : position; [@key "end"]
}
[@@deriving protocol ~driver:(module Json)]

type document_uri = string [@@deriving protocol ~driver:(module Json)]

type location = {
  uri : document_uri;
  range : range;
}
[@@deriving protocol ~driver:(module Json)]

type text_document_item = {
  uri : document_uri;
  languageId : string;
  version : int;
  text : string;
}
[@@deriving protocol ~driver:(module Json)]

type text_document_identifier = { uri : document_uri }
[@@deriving protocol ~driver:(module Json)]

type progress_token =
  | IntToken of int
  | StringToken of string

let progress_token_of_json_exn = function
  | `String str -> StringToken str
  | `Int intlit -> IntToken intlit
  | _ -> Yojson.json_error "Invalid progress token"

let progress_token_to_json = function
  | IntToken int -> `Int int
  | StringToken str -> `String str

type hover_params = {
  textDocument : text_document_identifier;
  position : position;
  workDoneToken : progress_token option; [@default None]
}
[@@deriving protocol ~driver:(module Json)]

type definition_params = {
  textDocument : text_document_identifier;
  position : position;
  workDoneToken : progress_token option; [@default None]
  partialResultToken : progress_token option; [@default None]
}
[@@deriving protocol ~driver:(module Json)]

type completion_trigger_kind =
  | Invoked
  | TriggerCharacter
  | TriggerForIncompleteCompletions

let completion_trigger_kind_to_json = function
  | Invoked -> `Int 1
  | TriggerCharacter -> `Int 2
  | TriggerForIncompleteCompletions -> `Int 3

let completion_trigger_kind_of_json_exn = function
  | `Int 1 -> Invoked
  | `Int 2 -> TriggerCharacter
  | `Int 3 -> TriggerForIncompleteCompletions
  | value ->
      Yojson.json_error
        ("Invalid CompletionTriggerKind: " ^ Yojson.Safe.show value)

type completion_context = {
  triggerKind : completion_trigger_kind;
  triggerCharacter : string option; [@default None]
}
[@@deriving protocol ~driver:(module Json)]

type completion_params = {
  textDocument : text_document_identifier;
  position : position;
  workDoneToken : progress_token option; [@default None]
  partialResultToken : progress_token option; [@default None]
  context : completion_context;
}
[@@deriving protocol ~driver:(module Json)]

type insert_text_format =
  | PlainText
  | Snippet

let insert_text_format_to_json = function
  | PlainText -> `Int 1
  | Snippet -> `Int 2

let insert_text_format_of_json_exn = function
  | `Int 1 -> PlainText
  | `Int 2 -> Snippet
  | yojson ->
      Yojson.json_error
        ("invalid insert_text_format: " ^ Yojson.Safe.show yojson)

type insert_text_mode =
  | AsIs
  | AdjustIndentation

let insert_text_mode_of_json_exn = function
  | `Int 1 -> AsIs
  | `Int 2 -> AdjustIndentation
  | yojson ->
      Yojson.json_error ("invalid insert_text_mode: " ^ Yojson.Safe.show yojson)

let insert_text_mode_to_json = function
  | AsIs -> `Int 1
  | AdjustIndentation -> `Int 2

type item_defaults = {
  commit_characters : string list option; [@default None]
  (* TODO: this is technically also allowed to be {insert: Range, replace: Range}. is that relevant for us? *)
  edditRange : range option; [@default None]
  insertTextFormat : insert_text_format option; [@default None]
  insertTextMode : insert_text_mode option; [@default None]
      (* TODO: there is also a `data?: LSPAny` field. i have no idea what this does, why we would need it,
         or how we would even represent it though, so we can hopefully leave it off for now.*)
}
[@@deriving protocol ~driver:(module Json)]

type completion_item_label_details = {
  detail : string option; [@default None]
  description : string option; [@default None]
}
[@@deriving protocol ~driver:(module Json)]

type completion_item_kind =
  | Text
  | Method
  | Function
  | Constructor
  | Field
  | Variable
  | Class
  | Interface
  | Module
  | Property
  | Unit
  | Value
  | Enum
  | Keyword
  | Snippet
  | Color
  | File
  | Reference
  | Folder
  | EnumMember
  | Constant
  | Struct
  | Event
  | Operator
  | TypeParameter

let completion_item_kind_to_json = function
  | Text -> `Int 1
  | Method -> `Int 2
  | Function -> `Int 3
  | Constructor -> `Int 4
  | Field -> `Int 5
  | Variable -> `Int 6
  | Class -> `Int 7
  | Interface -> `Int 8
  | Module -> `Int 9
  | Property -> `Int 10
  | Unit -> `Int 11
  | Value -> `Int 12
  | Enum -> `Int 13
  | Keyword -> `Int 14
  | Snippet -> `Int 15
  | Color -> `Int 16
  | File -> `Int 17
  | Reference -> `Int 18
  | Folder -> `Int 19
  | EnumMember -> `Int 20
  | Constant -> `Int 21
  | Struct -> `Int 22
  | Event -> `Int 23
  | Operator -> `Int 24
  | TypeParameter -> `Int 25

let completion_item_kind_of_json_exn = function
  | `Int 1 -> Text
  | `Int 2 -> Method
  | `Int 3 -> Function
  | `Int 4 -> Constructor
  | `Int 5 -> Field
  | `Int 6 -> Variable
  | `Int 7 -> Class
  | `Int 8 -> Interface
  | `Int 9 -> Module
  | `Int 10 -> Property
  | `Int 11 -> Unit
  | `Int 12 -> Value
  | `Int 13 -> Enum
  | `Int 14 -> Keyword
  | `Int 15 -> Snippet
  | `Int 16 -> Color
  | `Int 17 -> File
  | `Int 18 -> Reference
  | `Int 19 -> Folder
  | `Int 20 -> EnumMember
  | `Int 21 -> Constant
  | `Int 22 -> Struct
  | `Int 23 -> Event
  | `Int 24 -> Operator
  | `Int 25 -> TypeParameter
  | yojson ->
      Yojson.json_error
        ("invalid completion_item_kind: " ^ Yojson.Safe.show yojson)

type completion_item_tag = Deprecated

let completion_item_tag_to_json Deprecated = `Int 1

let completion_item_tag_of_json_exn = function
  | `Int 1 -> Deprecated
  | yojson ->
      Yojson.json_error
        ("invalid completion_item_tag: " ^ Yojson.Safe.show yojson)

type markup_kind =
  | PlainText
  | Markdown

let markup_kind_to_json = function
  | PlainText -> `String "plaintext"
  | Markdown -> `String "markdown"

let markup_kind_of_json_exn = function
  | `String "plaintext" -> PlainText
  | `String "markdown" -> Markdown
  | yojson ->
      Yojson.json_error ("invalid markup_kind: " ^ Yojson.Safe.show yojson)

type markup_content = {
  kind : markup_kind;
  value : string;
}
[@@deriving protocol ~driver:(module Json)]

type text_edit = {
  range : range;
  newText : string;
}
[@@deriving protocol ~driver:(module Json)]

type insert_replace_edit = {
  newText : string;
  insert : range;
  replace : range;
}
[@@deriving protocol ~driver:(module Json)]

type command = {
  title : string;
  command : string;
  arguments : lsp_any list option; [@default None]
}
[@@deriving protocol ~driver:(module Json)]

(* TODO: this is so large that it might make more sense to represent it differently in memory
   if we are going to construct a few hundred of these (e.g. as an already computed yojson object?)*)
type completion_item = {
  label : string;
  labelDetails : completion_item_label_details option; [@default None]
  kind : completion_item_kind option; [@default None]
  tags : completion_item_tag list option; [@default None]
  detail : string option; [@default None]
  documentation : (string, markup_content) untagged_either option;
      [@default None]
  deprecated : bool option; [@default None]
  preselect : bool option; [@default None]
  sortText : string option; [@default None]
  filterText : string option; [@default None]
  insertText : string option; [@default None]
  insertTextFormat : insert_text_format option; [@default None]
  insertTextMode : insert_text_mode option; [@default None]
  textEdit : (text_edit, insert_replace_edit) untagged_either option;
      [@default None]
  textEditText : string option; [@default None]
  additionalTextEdits : text_edit list option; [@default None]
  commitCharacters : string list option; [@default None]
  command : command option; [@default None]
      (* TODO: there is a data?: LSPAny field that i don't know what to do with *)
}
[@@deriving protocol ~driver:(module Json)]

(* fuck you ppx *)
let make_completion_item ?labelDetails ?kind ?tags ?detail ?documentation
    ?deprecated ?preselect ?sortText ?filterText ?insertText ?insertTextFormat
    ?insertTextMode ?textEdit ?textEditText ?additionalTextEdits
    ?commitCharacters ?command label =
  {
    label;
    labelDetails;
    kind;
    tags;
    detail;
    documentation;
    deprecated;
    preselect;
    sortText;
    filterText;
    insertText;
    insertTextFormat;
    insertTextMode;
    textEdit;
    textEditText;
    additionalTextEdits;
    commitCharacters;
    command;
  }

type completion_list = {
  isIncomplete : bool;
  itemDefaults : item_defaults option; [@default None]
  items : completion_item list;
}
[@@deriving protocol ~driver:(module Json)]

type versioned_text_document_identifier = {
  uri : document_uri;
  version : int;
}
[@@deriving protocol ~driver:(module Json)]

type text_document_content_change_event = {
  (* This is None if the client sent the whole document *)
  range : range option; [@default None]
  text : string;
}
[@@deriving protocol ~driver:(module Json)]

type did_change_params = {
  textDocument : versioned_text_document_identifier;
  contentChanges : text_document_content_change_event array;
}
[@@deriving protocol ~driver:(module Json)]

type did_open_params = { textDocument : text_document_item }
[@@deriving protocol ~driver:(module Json)]

type client_notification =
  | DidChange of did_change_params
  | DidOpen of did_open_params

type client_request =
  | Initialize (* TODO: Missing initialize_params *)
  | Hover of hover_params
  | Definition of definition_params
  | Completion of completion_params

let parse_client_request : string -> Yojson.Safe.t -> client_request option =
 fun req_method json ->
  match req_method with
  | "initialize" -> Some Initialize
  | "textDocument/hover" -> Some (Hover (hover_params_of_json_exn json))
  | "textDocument/definition" ->
      Some (Definition (definition_params_of_json_exn json))
  | "textDocument/completion" ->
      Some (Completion (completion_params_of_json_exn json))
  | _ -> None

let parse_client_notification :
    string -> Yojson.Safe.t -> client_notification option =
 fun req_method json ->
  match req_method with
  | "textDocument/didChange" ->
      Some (DidChange (did_change_params_of_json_exn json))
  | "textDocument/didOpen" -> Some (DidOpen (did_open_params_of_json_exn json))
  | _ -> None<|MERGE_RESOLUTION|>--- conflicted
+++ resolved
@@ -1,6 +1,3 @@
-<<<<<<< HEAD
-open Ppx_yojson_conv_lib.Yojson_conv
-=======
 module Json = Protocol_conv_json.Json
 
 type ('a, 'b) untagged_either = ('a, 'b) Either.t
@@ -24,7 +21,6 @@
 
 let lsp_any_of_json_exn = Fun.id
 let lsp_any_to_json = Fun.id
->>>>>>> 1c62bb83
 
 type position = {
   line : int;
