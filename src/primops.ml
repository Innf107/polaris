--- conflicted
+++ resolved
@@ -2,42 +2,7 @@
 open Syntax
 open Syntax.Renamed
 
-<<<<<<< HEAD
-let primops = PrimOpNameSet.of_list [
-  "print";
-  "head";
-  "tail";
-  "cons";
-  "require";
-  "lines";
-  "split";
-  "replace";
-  "regexpReplace";
-  "regexpMatch";
-  "regexpMatchGroups";
-  "regexpTransform";
-  "regexpTransformAll";
-  "writeFile";
-  "parseInt";
-  "parseNum";
-  "readLine";
-  "readLineDefault";
-  "chdir";
-  "exit";
-  "toString";
-  "getArgv";
-  "getEnv";
-  "insert";
-  "mapToList";
-  "fail";
-  "scriptLocal";
-  "commandExists";
-  "ensure";
-  "status";
-]
-=======
 module PrimOpMap = Map.Make(String)
->>>>>>> e71bc478
 
 let forall (cont : ty -> ty) = let a = Name.fresh "a" in Forall (a, cont (TyVar a))  
 let forall' (cont : name -> ty) = let a = Name.fresh "a" in Forall (a, cont a)
@@ -48,7 +13,8 @@
   "split", [String; String] --> List String;
   "replace", [String; String; String] --> String;
   "regexpReplace", [String; String; String] --> String;
-  "regexpMatch", [String; String] --> String;
+  "regexpMatch", [String; String] --> List String;
+  "regexpMatchGroups", [String; String] --> List(List String);
   "regexpTransform", [String; [String] --> String] --> String;
   "regexpTransformAll", [String; [String] --> String] --> String;
   "writeFile", [String; String] --> Ty.unit;
