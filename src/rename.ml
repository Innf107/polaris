open Syntax
open Util
module StringSet = Set.Make (String)
module RenameMap = Map.Make (String)
module FilePathMap = Map.Make (String)

type rename_error =
  | VarNotFound of string * loc
  | ModuleVarNotFound of string * loc
  | TyVarNotFound of string * loc
  | TyConNotFound of string * loc
  | DataConNotFound of string * loc
  | TooManyArgsToDataConPattern of name * Renamed.pattern list * loc
  | SubscriptVarNotFound of string * loc
  | LetSeqInNonSeq of Parsed.expr * loc
  | SubModuleNotFound of string * loc
  | WrongNumberOfTyConArgs of name * int * Parsed.ty list * loc
  | NonExceptionInTry of name * loc
  | UnboundExportConstructor of string * loc
  | DuplicateKeyInRecordUpdate of string * loc
  | NonClassInConstraint of Renamed.ty * loc
  | NonClassInInstance of name * loc
  | ClassMethodMismatch of {
      class_name : name;
      missing : string list;
      invalid : string list;
      loc : loc;
    }
  | WrongNumberOfClassArgs of {
      class_name : name;
      expected : int;
      actual : int;
      loc : loc;
    }

exception RenameError of rename_error

module RenameScope = struct
  open RenameMap

  type t = {
    variables : (name * loc) RenameMap.t;
    module_vars : (name * t) RenameMap.t;
    ty_vars : name RenameMap.t;
    (* Polaris does not have a Haskell-style kind system, so we
       just check that type constructors are always fully applied in the renamer. *)
    ty_constructors : (name * int * type_constructor_sort) RenameMap.t;
    type_aliases : (name list * Renamed.ty) NameMap.t;
    data_constructors : (name * data_constructor_sort) RenameMap.t;
    type_classes : (name list * (name * Renamed.ty) StringMap.t) NameMap.t;
  }

  let empty : t =
    {
      variables =
        RenameMap.mapi
          (fun name _ -> ({ name; index = Name.primop_index }, Loc.internal))
          Primops.primops;
      module_vars = RenameMap.empty;
      ty_vars = RenameMap.empty;
      ty_constructors = RenameMap.empty;
      type_aliases = NameMap.empty;
      data_constructors =
        RenameMap.map
          (fun (name, _) -> (name, ExceptionSort))
          Primops.prim_exceptions;
      type_classes = NameMap.empty;
    }

  let insert_var (old : string) (renamed : name) (definition_loc : loc)
      (scope : t) : t =
    { scope with variables = add old (renamed, definition_loc) scope.variables }

  let insert_mod_var (old : string) (renamed : name) (contents : t) (scope : t)
      : t =
    { scope with module_vars = add old (renamed, contents) scope.module_vars }

  let insert_type_var (old : string) (renamed : name) (scope : t) : t =
    { scope with ty_vars = add old renamed scope.ty_vars }

  let insert_type_constructor old renamed arg_count sort scope =
    {
      scope with
      ty_constructors = add old (renamed, arg_count, sort) scope.ty_constructors;
    }

  let insert_type_alias name parameters underlying scope =
    {
      scope with
      type_aliases =
        NameMap.add name (parameters, underlying) scope.type_aliases;
    }

  let insert_data_constructor old renamed sort scope =
    {
      scope with
      data_constructors = add old (renamed, sort) scope.data_constructors;
    }

<<<<<<< HEAD
  let insert_type_class class_name params method_names scope =
    {
      scope with
      type_classes =
        NameMap.add class_name (params, method_names) scope.type_classes;
    }

  let lookup_var (scope : t) (loc : loc) (var : string) : name =
=======
  let lookup_var (scope : t) (loc : loc) (var : string) : name * loc =
>>>>>>> a4c0cb6a
    try find var scope.variables with
    | Not_found -> raise (RenameError (VarNotFound (var, loc)))

  let lookup_data (scope : t) (loc : loc) (data : string) :
      name * data_constructor_sort =
    try find data scope.data_constructors with
    | Not_found -> raise (RenameError (DataConNotFound (data, loc)))

  let lookup_mod_var (scope : t) (loc : loc) (var : string) : name * t =
    try find var scope.module_vars with
    | Not_found -> raise (RenameError (ModuleVarNotFound (var, loc)))
end

let fresh_var = Name.fresh

let instantiate_type_alias scope name args =
  let params, underlying_type =
    match NameMap.find_opt name RenameScope.(scope.type_aliases) with
    | None ->
        panic __LOC__
          ("Unbound type alias '" ^ Name.pretty name
         ^ "' in renamer instantiation")
    | Some (params, underlying_type) -> (params, underlying_type)
  in
  if List.compare_lengths args params <> 0 then begin
    panic __LOC__
      ("Wrong number of arguments to type alias " ^ Name.pretty name
     ^ " in renamer instantiation. (Expected: "
      ^ string_of_int (List.length params)
      ^ ", Actual: "
      ^ string_of_int (List.length args)
      ^ " This should have been caught earlier!")
  end;
  let variable_substitutions =
    NameMap.of_seq (Seq.zip (List.to_seq params) (List.to_seq args))
  in

  let substitute_variable = function
    | Renamed.TyVar name -> begin
        match NameMap.find_opt name variable_substitutions with
        | Some substitution -> substitution
        | None ->
            panic __LOC__
              ("Unbound variable in type alias during substitution: "
             ^ Name.pretty name)
      end
    | ty -> ty
  in

  Renamed.Traversal.transform_type substitute_variable underlying_type

let rename_type_constructor :
    (Parsed.ty -> Renamed.ty) ->
    loc ->
    RenameScope.t ->
    string ->
    Parsed.ty list ->
    Renamed.ty =
 fun rename_nonbinding loc scope name args ->
  let name, arg_count, sort =
    match RenameMap.find_opt name scope.ty_constructors with
    | None -> raise (RenameError (TyConNotFound (name, loc)))
    | Some (name, arg_count, sort) -> (name, arg_count, sort)
  in
  if List.compare_length_with args arg_count <> 0 then begin
    raise (RenameError (WrongNumberOfTyConArgs (name, arg_count, args, loc)))
  end;
  let arguments = List.map rename_nonbinding args in
  begin
    match sort with
    | TypeAliasSort ->
        let underlying = instantiate_type_alias scope name arguments in
        TypeAlias { name; arguments; underlying }
    | DataConSort -> TyConstructor (name, arguments)
    | ClassSort -> TyConstructor (name, arguments)
  end

let rename_type loc (scope : RenameScope.t) original_type =
  let rec go (scope : RenameScope.t) ty =
    let rec rename_nonbinding (scope : RenameScope.t) = function
      | Parsed.Number -> Renamed.Number
      | Bool -> Bool
      | String -> String
      | Exception -> Exception
      | List ty -> List (rename_nonbinding scope ty)
      | Promise ty -> Promise (rename_nonbinding scope ty)
      | Ref ty -> Ref (rename_nonbinding scope ty)
      | Tuple tys -> Tuple (Array.map (rename_nonbinding scope) tys)
      | Fun (tys1, ty) ->
          Fun
            ( List.map (rename_nonbinding scope) tys1,
              (rename_nonbinding scope) ty )
      | Constraint (class_constraint, ty) ->
          let class_constraint = rename_nonbinding scope class_constraint in

          let class_name, args =
            match class_constraint with
            | TyConstructor (class_name, args) -> (class_name, args)
            | _ ->
                raise
                  (RenameError (NonClassInConstraint (class_constraint, loc)))
          in

          begin
            match NameMap.find_opt class_name scope.type_classes with
            | None ->
                raise
                  (RenameError (NonClassInConstraint (class_constraint, loc)))
            | Some _ -> Constraint (class_constraint, rename_nonbinding scope ty)
          end
      | RecordClosed tys ->
          RecordClosed
            (Array.map (fun (x, ty) -> (x, rename_nonbinding scope ty)) tys)
      | VariantClosed tys ->
          VariantClosed
            (Array.map
               (fun (x, ty) -> (x, List.map (rename_nonbinding scope) ty))
               tys)
      | RecordVar (tys, varname) -> begin
          match RenameMap.find_opt varname scope.ty_vars with
          | Some varname ->
              RecordVar
                ( Array.map (fun (x, ty) -> (x, rename_nonbinding scope ty)) tys,
                  varname )
          | None -> raise (RenameError (TyVarNotFound (varname, loc)))
        end
      | VariantVar (tys, varname) -> begin
          match RenameMap.find_opt varname scope.ty_vars with
          | Some varname ->
              VariantVar
                ( Array.map
                    (fun (x, ty) -> (x, List.map (rename_nonbinding scope) ty))
                    tys,
                  varname )
          | None -> raise (RenameError (TyVarNotFound (varname, loc)))
        end
      | TyConstructor (name, args) ->
          rename_type_constructor (rename_nonbinding scope) loc scope name args
      | ModSubscriptTyCon ((), mod_name, name, args) ->
          let _, module_export_scope =
            RenameScope.lookup_mod_var scope loc mod_name
          in
          (* The renamed name is guaranteed to be unique among all modules so we just get rid of the
              ModSubscriptTyCon for later passes
              TODO: The module might still be useful for debugging, so we should probably include it in the name somehow
          *)
          rename_type_constructor (rename_nonbinding scope) loc
            module_export_scope name args
      | TypeAlias _ ->
          panic __LOC__ (Loc.pretty loc ^ ": Type Alias found before renamer")
      | TyVar tv -> begin
          match RenameMap.find_opt tv scope.ty_vars with
          | Some tv' -> TyVar tv'
          | None -> raise (RenameError (TyVarNotFound (tv, loc)))
        end
      | Parsed.Forall (tyvar, ty) ->
          let tyvar' = fresh_var tyvar in
          let ty =
            rename_nonbinding
              (RenameScope.insert_type_var tyvar tyvar' scope)
              ty
          in
          Forall (tyvar', ty)
      | Unif _ ->
          panic __LOC__
            "Unification variable found after parsing. How did this happen wtf?"
      | Skol _ ->
          panic __LOC__ "Skolem found after parsing. How did this happen wtf?"
      | RecordUnif _
      | VariantUnif _ ->
          panic __LOC__
            "Unification variable row found after parsing. How did this happen \
             wtf?"
      | RecordSkol _
      | VariantSkol _ ->
          panic __LOC__
            "Skolem row found after parsing. How did this happen wtf?"
    in
    match ty with
    | Parsed.Forall (tv, ty) ->
        let tv' = fresh_var tv in
        let scope_trans = RenameScope.insert_type_var tv tv' in
        let ty', other_trans = go (scope_trans scope) ty in
        (Renamed.Forall (tv', ty'), fun scope -> scope_trans (other_trans scope))
    | _ -> (rename_nonbinding scope ty, Fun.id)
  in
  go scope original_type

(* Note [PatternTypeTransformers]
   rename_pattern returns *two* scope transformers. One for value bindings, as one might expect,
   and one for type variable bindings.
   The utility of this second transformer is a bit less obvious. Unlike the value transformer,
   which specifies how to bind the matched values for the *remaining code*, this one is only
   relevant for the *definition* of whatever is bound by the pattern (currently only used in let bindings).

   This is necessary so that let bound variables with universally quantified types behave correctly, e.g.

    ```
    # This should be accepted and the type of x should refer to the type variable bound by f's type
    let f : forall a. a = \(x : a) -> x

    # This should be rejected
    let y : a = ...
    ```
*)
let rec rename_pattern (or_bound_variables : name RenameMap.t)
    (scope : RenameScope.t) =
  let open RenameScope in
  function
  | Parsed.VarPat (loc, var) ->
      (* If a variable has been bound in a previous branch of an or-pattern, we resolve it to that one
         so that variables in different branches match up correctly *)
      let var' =
        match RenameMap.find_opt var or_bound_variables with
        | Some bound_var -> bound_var
        | None -> fresh_var var
      in
      (Renamed.VarPat (loc, var'), insert_var var var' loc, Fun.id)
  | AsPat (loc, pattern, string_name) ->
      let pattern, env_trans, ty_trans =
        rename_pattern or_bound_variables scope pattern
      in
      let name = fresh_var string_name in
      ( AsPat (loc, pattern, name),
        insert_var string_name name loc << env_trans,
        ty_trans )
  | ConsPat (loc, x, xs) ->
      let x', x_trans, x_ty_trans = rename_pattern or_bound_variables scope x in
      let xs', xs_trans, xs_ty_trans =
        rename_pattern or_bound_variables scope xs
      in
      ( ConsPat (loc, x', xs'),
        (fun scope -> xs_trans (x_trans scope)),
        fun scope -> xs_ty_trans (x_ty_trans scope) )
  | ListPat (loc, pats) ->
      let pats', pats_trans, pats_ty_trans =
        Util.split3 (List.map (rename_pattern or_bound_variables scope) pats)
      in
      (ListPat (loc, pats'), Util.compose pats_trans, Util.compose pats_ty_trans)
  | TuplePat (loc, pats) ->
      let pats', pats_trans, pats_ty_trans =
        Util.split3 (List.map (rename_pattern or_bound_variables scope) pats)
      in
      ( TuplePat (loc, pats'),
        Util.compose pats_trans,
        Util.compose pats_ty_trans )
  | NumPat (loc, f) -> (NumPat (loc, f), (fun x -> x), fun x -> x)
  | StringPat (loc, literal) -> (StringPat (loc, literal), Fun.id, Fun.id)
  | BoolPat (loc, literal) -> (BoolPat (loc, literal), Fun.id, Fun.id)
  | OrPat (loc, p1, p2) ->
      let p1', p1_trans, p1_ty_trans =
        rename_pattern or_bound_variables scope p1
      in

      (* Hacky way to add the variables bound in p1 to the ones bound in the surrounding scope.
         We need this since any variable bound in the first branch should be resolved to exactly the same name
         in the second branch. *)
      (* TODO: Ugh *)
      let or_bound_variables =
        RenameMap.map
          (fun (name, _) -> name)
          (p1_trans
             RenameScope.
               {
                 empty with
                 variables =
                   RenameMap.map
                     (fun name -> (name, Loc.internal))
                     or_bound_variables;
               })
            .variables
      in

      let p2', p2_trans, p2_ty_trans =
        rename_pattern or_bound_variables scope p2
      in

      ( OrPat (loc, p1', p2'),
        (fun scope -> p2_trans (p1_trans scope)),
        fun scope -> p2_ty_trans (p1_ty_trans scope) )
  | TypePat (loc, p, ty) ->
      let p', p_trans, p_ty_trans = rename_pattern or_bound_variables scope p in
      let ty', ty_trans = rename_type loc scope ty in
      (TypePat (loc, p', ty'), p_trans, fun scope -> ty_trans (p_ty_trans scope))
  | DataPat (loc, constructor_name, pattern) ->
      let pattern, scope_transformer, type_transformer =
        rename_pattern or_bound_variables scope pattern
      in
      begin
        match RenameMap.find_opt constructor_name scope.data_constructors with
        | Some (constructor_name, NewtypeConSort) ->
            ( DataPat (loc, constructor_name, pattern),
              scope_transformer,
              type_transformer )
        | Some (constructor_name, ExceptionSort) ->
            ( ExceptionDataPat (loc.main, constructor_name, [ pattern ]),
              scope_transformer,
              type_transformer )
        | None ->
            ( VariantPat (loc, constructor_name, [ pattern ]),
              scope_transformer,
              type_transformer )
      end
  | VariantPat (loc, constructor_name, patterns) ->
      let patterns, scope_transformers, type_transformers =
        Util.split3
          (List.map (rename_pattern or_bound_variables scope) patterns)
      in
      begin
        match RenameMap.find_opt constructor_name scope.data_constructors with
        | Some (constructor_name, NewtypeConSort) ->
            raise
              (RenameError
                 (TooManyArgsToDataConPattern (constructor_name, patterns, loc.main)))
        | Some (constructor_name, ExceptionSort) ->
            ( ExceptionDataPat (loc.main, constructor_name, patterns),
              Util.compose scope_transformers,
              Util.compose type_transformers )
        | None ->
            ( VariantPat (loc, constructor_name, patterns),
              Util.compose scope_transformers,
              Util.compose type_transformers )
      end
  | ExceptionDataPat (loc, name, _) ->
      panic __LOC__
        (Loc.pretty loc ^ ": Exception data pattern for exception '" ^ name
       ^ "' before renaming")

let rename_pattern = rename_pattern RenameMap.empty

let rename_patterns scope pats =
  List.fold_right
    (fun pat (pats', trans, ty_trans) ->
      begin
        let pat', pat_trans, pat_ty_trans = rename_pattern scope pat in
        ( pat' :: pats',
          (fun scope -> pat_trans (trans scope)),
          fun scope -> pat_ty_trans (ty_trans scope) )
      end)
    pats
    ([], (fun x -> x), fun x -> x)

let rec rename_mod_expr :
    (module_exports * Typed.expr list) FilePathMap.t ->
    RenameScope.t ->
    Parsed.module_expr ->
    Renamed.module_expr * RenameScope.t =
 fun exports scope -> function
  | ModVar (loc, mod_var) ->
      let name, contents = RenameScope.lookup_mod_var scope loc mod_var in
      (ModVar (loc, name), contents)
  | Import (loc, path) -> begin
      match FilePathMap.find_opt path exports with
      | None ->
          panic __LOC__
            ("import path not found in renamer: '" ^ path ^ "'.\nImports: ["
            ^ String.concat ", " (List.map fst (FilePathMap.bindings exports))
            ^ "]")
      | Some (mod_exports, body) ->
          let scope =
<<<<<<< HEAD
            RenameScope.empty
            |> StringMap.fold
                 (fun name renamed r -> RenameScope.insert_var name renamed r)
                 mod_exports.exported_variables
            |> StringMap.fold
=======
            StringMap.fold
              (fun name (renamed, loc) r -> RenameScope.insert_var name renamed loc r)
              mod_exports.exported_variables
              (StringMap.fold
>>>>>>> a4c0cb6a
                 (fun name (renamed, arg_count, sort) r ->
                   RenameScope.insert_type_constructor name renamed arg_count
                     sort
                     (match sort with
                     | DataConSort ->
                         RenameScope.insert_data_constructor name renamed
                           NewtypeConSort r
                     | TypeAliasSort -> r
                     | ClassSort -> r))
                 mod_exports.exported_ty_constructors
            |> NameMap.fold
                 (fun name _ r ->
                   RenameScope.insert_data_constructor name.name name
                     ExceptionSort r)
                 mod_exports.exported_exceptions
            |> NameMap.fold
                 (fun name (params, methods) r ->
                   RenameScope.insert_type_constructor name.name name
                     (List.length params) ClassSort
                     (RenameScope.insert_type_class name params
                        (StringMap.of_seq
                           (Seq.map
                              (fun (name, ty) -> (name.name, (name, ty)))
                              (List.to_seq methods)))
                        r))
                 mod_exports.exported_type_classes
          in
          (Import ((loc, mod_exports, body), path), scope)
    end
  | SubModule (loc, mod_expr, field) ->
      let mod_expr', contents = rename_mod_expr exports scope mod_expr in
      let field', sub_contents =
        match StringMap.find_opt field contents.module_vars with
        | None -> raise (RenameError (SubModuleNotFound (field, loc)))
        | Some (field', sub_contents) -> (field', sub_contents)
      in
      (SubModule (loc, mod_expr', field'), sub_contents)

let rename_binop : Parsed.binop -> Renamed.binop = function
  | Add -> Add
  | Sub -> Sub
  | Mul -> Mul
  | Div -> Div
  | Concat -> Concat
  | Cons -> Cons
  | Equals -> Equals
  | NotEquals -> NotEquals
  | LE -> LE
  | GE -> GE
  | LT -> LT
  | GT -> GT
  | Or -> Or
  | And -> And

let rec rename_expr (exports : (module_exports * Typed.expr list) FilePathMap.t)
    (scope : RenameScope.t) (expr : Parsed.expr) : Renamed.expr =
  let open RenameScope in
  match expr with
  | Var (loc, var_name) ->
      let renamed, definition_loc = lookup_var scope loc var_name in
      Var ((loc, definition_loc), renamed)
  | VariantConstructor (loc, name, args) ->
      let args = List.map (rename_expr exports scope) args in
      VariantConstructor (loc, name, args)
  | DataConstructor (loc, constructor_name) -> begin
      match RenameMap.find_opt constructor_name scope.data_constructors with
      | Some (constructor_name, NewtypeConSort) ->
          DataConstructor (loc, constructor_name)
      | Some (constructor_name, ExceptionSort) ->
          ExceptionConstructor (loc, constructor_name)
      | None -> VariantConstructor (loc, constructor_name, [])
    end
  | ExceptionConstructor (loc, _) ->
      panic __LOC__
        (Loc.pretty loc ^ ": Invalid exception constructor before renamer")
  (* We need this special case since data constructors are represented as unapplied values
     (similar to variables), whereas variant constructors always have to appear fully applied.
     (Otherwise their type would be ambiguous if we want to allow `A to be equivalent to `A() ) *)
  | App (loc, DataConstructor (constructor_loc, constructor_name), args) ->
      let args = List.map (rename_expr exports scope) args in
      begin
        match RenameMap.find_opt constructor_name scope.data_constructors with
        | Some (constructor_name, NewtypeConSort) ->
            App (loc, DataConstructor (constructor_loc, constructor_name), args)
        | Some (constructor_name, ExceptionSort) ->
            App
              ( loc,
                ExceptionConstructor (constructor_loc, constructor_name),
                args )
        | None -> VariantConstructor (loc, constructor_name, args)
      end
  | ModSubscriptDataCon ((), loc, mod_name, name) ->
      let _, module_export_scope =
        RenameScope.lookup_mod_var scope loc mod_name
      in

      let name, sort = RenameScope.lookup_data module_export_scope loc name in
      (* We get rid of the module subscript expression part, since the data constructor name
         is guaranteed to be unique among all modules so we don't need it after the renamer anymore *)
      begin
        match sort with
        | NewtypeConSort -> DataConstructor (loc, name)
        | ExceptionSort -> ExceptionConstructor (loc, name)
      end
  | App (loc, f, args) ->
      App
        ( loc,
          rename_expr exports scope f,
          List.map (rename_expr exports scope) args )
  | Lambda (loc, xs, e) ->
      (* We ignore the type transformer since it is only relevant in 'let' bindings.
         See Note [PatternTypeTransformers] *)
      let xs', scope_trans, _ty_trans = rename_patterns scope xs in
      Lambda (loc, xs', rename_expr exports (scope_trans scope) e)
  | StringLit (loc, s) -> StringLit (loc, s)
  | NumLit (loc, n) -> NumLit (loc, n)
  | BoolLit (loc, b) -> BoolLit (loc, b)
  | UnitLit loc -> UnitLit loc
  | ListLit (loc, exprs) ->
      ListLit (loc, List.map (rename_expr exports scope) exprs)
  | TupleLit (loc, exprs) ->
      TupleLit (loc, List.map (rename_expr exports scope) exprs)
  | RecordLit (loc, kvs) ->
      RecordLit
        (loc, List.map (fun (k, e) -> (k, rename_expr exports scope e)) kvs)
  | StringInterpolation (loc, components) ->
      let rename_component = function
        | Parsed.StringComponent (loc, str) -> Renamed.StringComponent (loc, str)
        | Interpolation (loc, exprs) ->
            Interpolation (loc, rename_seq exports scope exprs)
      in
      let components = List.map rename_component components in
      StringInterpolation (loc, components)
  (* TODO: What about nested module subscripts? *)
  | ModSubscript (loc, mod_name, key) ->
      let mod_name, module_export_scope =
        RenameScope.lookup_mod_var scope loc mod_name
      in

      let key_name, definition_loc =
        RenameScope.lookup_var module_export_scope loc key
      in
      ModSubscript (loc, mod_name, key_name)
  | Subscript (loc, expr, key) ->
      Subscript (loc, rename_expr exports scope expr, key)
  | RecordUpdate (loc, expr, kvs) ->
      let rec duplicate_key previous = function
        | [] -> None
        | (key, _) :: rest when StringSet.mem key previous -> Some key
        | (key, _) :: rest -> duplicate_key (StringSet.add key previous) rest
      in
      begin
        match duplicate_key StringSet.empty kvs with
        | Some key ->
            raise (RenameError (DuplicateKeyInRecordUpdate (key, loc)))
        | None ->
            RecordUpdate
              ( loc,
                rename_expr exports scope expr,
                List.map
                  (fun (x, expr) -> (x, rename_expr exports scope expr))
                  kvs )
      end
  | RecordExtension (loc, expr, kvs) ->
      RecordExtension
        ( loc,
          rename_expr exports scope expr,
          List.map (fun (x, expr) -> (x, rename_expr exports scope expr)) kvs )
  | DynLookup (loc, mexpr, kexpr) ->
      DynLookup
        (loc, rename_expr exports scope mexpr, rename_expr exports scope kexpr)
  | BinOp (loc, e1, op, e2) ->
      BinOp
        ( loc,
          rename_expr exports scope e1,
          rename_binop op,
          rename_expr exports scope e2 )
  | Not (loc, expr) -> Not (loc, rename_expr exports scope expr)
  | Range (loc, start_expr, end_expr) ->
      Range
        ( loc,
          rename_expr exports scope start_expr,
          rename_expr exports scope end_expr )
  | ListComp (loc, result_expr, comp_exprs) ->
      let rec rename_comp scope renamed_comp_exprs_rev = function
        | [] ->
            Renamed.ListComp
              ( loc,
                rename_expr exports scope result_expr,
                List.rev renamed_comp_exprs_rev )
        | Parsed.FilterClause expr :: comps ->
            let expr' = rename_expr exports scope expr in
            rename_comp scope
              (FilterClause expr' :: renamed_comp_exprs_rev)
              comps
        | Parsed.DrawClause (pattern, expr) :: comps ->
            (* The expression is renamed with the previous scope, since
               draw clauses cannot be recursive *)
            let expr' = rename_expr exports scope expr in
            (* We don't need to (and probably shouldn't) use the type transformer here,
               (See Note [PatternTypeTransformers])
               Since expressions in draw clauses need to return lists, so the only way that this pattern
               could bind type variables would be if the list returned by `expr` had type `List(forall a. ...)`.

               This is impossible, since polaris does not support impredicative polymorphism.
            *)
            let pattern', scope_trans, _ty_trans =
              rename_pattern scope pattern
            in
            rename_comp (scope_trans scope)
              (DrawClause (pattern', expr') :: renamed_comp_exprs_rev)
              comps
      in
      rename_comp scope [] comp_exprs
  | If (loc, e1, e2, e3) ->
      If
        ( loc,
          rename_expr exports scope e1,
          rename_expr exports scope e2,
          rename_expr exports scope e3 )
  | Seq (loc, es) -> Seq (loc, rename_seq exports scope es)
  | LetSeq (loc, _, _)
  | LetRecSeq ({ main = loc; _ }, _, _, _, _)
  | LetEnvSeq (loc, _, _)
  (* TODO: Improve this error message *)
  | LetModuleSeq (loc, _, _)
  | LetDataSeq (loc, _, _, _)
  | LetTypeSeq (loc, _, _, _)
  | LetClassSeq (loc, _, _, _)
  | LetInstanceSeq (loc, _, _, _, _, _)
  | LetExceptionSeq (loc, _, _, _) ->
      raise (RenameError (LetSeqInNonSeq (expr, loc)))
  | ProgCall (loc, p, args) ->
      ProgCall (loc, p, List.map (rename_expr exports scope) args)
  | Pipe (loc, exprs) -> Pipe (loc, List.map (rename_expr exports scope) exprs)
  | EnvVar (loc, var) -> EnvVar (loc, var)
  | Async (loc, expr) -> Async (loc, rename_expr exports scope expr)
  | Await (loc, expr) -> Await (loc, rename_expr exports scope expr)
  | Match (loc, expr, branches) ->
      let expr' = rename_expr exports scope expr in
      let branches' =
        List.map
          (fun (pat, expr) ->
            (* The type transformer is only useful for the body of a definition so
               we ignore it here (See Note [PatternTypeTransformers]) *)
            let pat', scope_trans, _ty_trans = rename_pattern scope pat in
            let scope' = scope_trans scope in
            (pat', rename_expr exports scope' expr))
          branches
      in
      Match (loc, expr', branches')
  | Ascription (loc, expr, ty) ->
      let expr = rename_expr exports scope expr in
      let ty, _ = rename_type loc scope ty in
      Ascription (loc, expr, ty)
  | Unwrap (loc, expr) -> Unwrap (loc, rename_expr exports scope expr)
  | MakeRef (loc, expr) -> MakeRef (loc, rename_expr exports scope expr)
  | Assign (loc, place_expr, expr) ->
      let place_expr = rename_expr exports scope place_expr in
      let expr = rename_expr exports scope expr in
      Assign (loc, place_expr, expr)
  | Try (loc, try_expr, handlers) ->
      let try_expr = rename_expr exports scope try_expr in

      let rename_handler (pattern, expr) =
        let pattern, scope_transformer, _type_transformer =
          rename_pattern scope pattern
        in
        let expr = rename_expr exports (scope_transformer scope) expr in
        (pattern, expr)
      in

      let handlers = List.map rename_handler handlers in
      Try (loc, try_expr, handlers)
  | Raise (loc, expr) ->
      let expr = rename_expr exports scope expr in
      Raise (loc, expr)
  | ExprExt (_, void) -> .

and rename_seq_state
    (exports : (module_exports * Typed.expr list) FilePathMap.t)
    (scope : RenameScope.t) (exprs : Parsed.expr list) :
    Renamed.expr list * RenameScope.t =
  let open RenameScope in
  match exprs with
  | LetSeq (loc, p, e) :: exprs ->
      let p', scope_trans, ty_trans = rename_pattern scope p in
      (* Regular lets are non-recursive, so e' is *not* evaluated in the new scope.
         We still need to bind type variables in the inner scope though
         (See Note [PatternTypeTransformers] and the case for `Let`) *)
      let e' = rename_expr exports (ty_trans scope) e in
      let exprs', res_scope =
        rename_seq_state exports (scope_trans scope) exprs
      in
      (LetSeq (loc, p', e') :: exprs', res_scope)
  | LetRecSeq (locs, mty, x, patterns, e) :: exprs ->
      let x' = fresh_var x in
      let patterns', scope_trans, _param_ty_trans =
        rename_patterns scope patterns
      in
      let scope' = insert_var x x' locs.subloc scope in

      let mty', type_trans =
        match mty with
        | None -> (None, Fun.id)
        | Some ty ->
            let ty', ty_trans = rename_type locs.main scope ty in
            (Some ty', ty_trans)
      in
      let inner_scope = type_trans (scope_trans scope') in
      (* Let rec's *are* recursive! We should not apply the first type transformer since it
         only concerns the parameters, but we need to include the type transformer for the
         (potential) type annotation!
         (See Note [PatternTypeTransformers] and the case for `LetRec`) *)
      let e' = rename_expr exports inner_scope e in
      let exprs', res_scope = rename_seq_state exports scope' exprs in
      (LetRecSeq (locs, mty', x', patterns', e') :: exprs', res_scope)
  | LetEnvSeq (loc, x, e) :: exprs ->
      let e = rename_expr exports scope e in
      let exprs, scope = rename_seq_state exports scope exprs in
      (LetEnvSeq (loc, x, e) :: exprs, scope)
  | LetModuleSeq (loc, x, mod_expr) :: exprs ->
      let x' = fresh_var x in
      (* Module expressions are also non-recursive. Right now this is obviously the most
         sensible choice, but if we add functors, we might want to relax this restriction in the future *)
      let mod_expr, contents = rename_mod_expr exports scope mod_expr in
      let scope = insert_mod_var x x' contents scope in
      let exprs, scope = rename_seq_state exports scope exprs in
      (LetModuleSeq (loc, x', mod_expr) :: exprs, scope)
  | LetDataSeq (loc, data_name, params, ty) :: exprs ->
      let data_name' = fresh_var data_name in
      (* We insert the type constructor immediately to support recursion *)
      let scope =
        insert_type_constructor data_name data_name' (List.length params)
          DataConSort scope
      in

      let renamed_params =
        List.map
          (fun param ->
            let param' = fresh_var param in
            (param, param'))
          params
      in
      let type_scope =
        List.fold_right
          (fun (param, param') scope -> insert_type_var param param' scope)
          renamed_params scope
      in
      let ty', _ = rename_type loc type_scope ty in

      (* This uses 'scope' again since we really don't want bound type variables
         to bleed into the remaining expressions *)
      let scope =
        insert_data_constructor data_name data_name' NewtypeConSort scope
      in

      let exprs, scope = rename_seq_state exports scope exprs in

      ( LetDataSeq (loc, data_name', List.map snd renamed_params, ty') :: exprs,
        scope )
  | LetTypeSeq (loc, alias_name, params, underlying_type) :: exprs ->
      let alias_name' = fresh_var alias_name in

      let renamed_params =
        List.map
          (fun param ->
            let param' = fresh_var param in
            (param, param'))
          params
      in
      let type_scope =
        List.fold_right
          (fun (param, param') scope -> insert_type_var param param' scope)
          renamed_params scope
      in
      let underlying_type', _ = rename_type loc type_scope underlying_type in

      let scope =
        insert_type_constructor alias_name alias_name' (List.length params)
          TypeAliasSort
          (insert_type_alias alias_name'
             (List.map snd renamed_params)
             underlying_type' scope)
      in

      let exprs, scope = rename_seq_state exports scope exprs in
      ( LetTypeSeq
          (loc, alias_name', List.map snd renamed_params, underlying_type')
        :: exprs,
        scope )
  | LetClassSeq (loc, class_name, params, methods) :: exprs ->
      let class_name' = fresh_var class_name in
      let renamed_params =
        List.map
          (fun param ->
            let param' = fresh_var param in
            (param, param'))
          params
      in
      let method_scope =
        Util.compose
          (List.map
             (fun (param, param') scope -> insert_type_var param param' scope)
             renamed_params)
          scope
      in
      let methods' =
        List.map
          (fun (name, ty) ->
            let name' = fresh_var name in
            let ty', _ = rename_type loc method_scope ty in
            (name', ty'))
          methods
      in

      let method_map =
        StringMap.of_seq
          (Seq.map
             (fun (name, ty) -> (name.name, (name, ty)))
             (List.to_seq methods'))
      in

      let scope =
        Util.compose
          (List.map
             (fun (name, _) scope -> insert_var name.name name scope)
             methods')
          (insert_type_constructor class_name class_name' (List.length params)
             ClassSort
             (insert_type_class class_name'
                (List.map snd renamed_params)
                method_map scope))
      in

      let exprs, scope = rename_seq_state exports scope exprs in
      ( LetClassSeq (loc, class_name', List.map snd renamed_params, methods')
        :: exprs,
        scope )
  | LetInstanceSeq (loc, parameters, entailed, class_name, args, methods)
    :: exprs -> begin
      let add_type_variable scope variable =
        let renamed = fresh_var variable in
        (RenameScope.insert_type_var variable renamed scope, renamed)
      in

      let scope, parameters =
        List.fold_left_map add_type_variable scope parameters
      in

      let entailed, _ = rename_type loc scope entailed in

      let class_name', arg_count =
        match RenameMap.find_opt class_name scope.ty_constructors with
        | Some (class_name', arg_count, ClassSort)
          when List.compare_length_with args arg_count <> 0 ->
            raise
              (RenameError
                 (WrongNumberOfClassArgs
                    {
                      class_name = class_name';
                      expected = arg_count;
                      actual = List.length args;
                      loc;
                    }))
        | Some (class_name', arg_count, ClassSort) -> (class_name', arg_count)
        | Some (class_name', _, _) ->
            raise (RenameError (NonClassInInstance (class_name', loc)))
        | None ->
            raise_notrace (RenameError (DataConNotFound (class_name, loc)))
      in

      match NameMap.find_opt class_name' scope.type_classes with
      | None ->
          panic __LOC__
            "Type constructor with ClassSort but without entry in \
             scope.type_classes"
      | Some (_params, definition_methods) -> (
          let args = List.map (fst << rename_type loc scope) args in

          let invalid_methods, methods' =
            List.partition_map
              (fun ((), name, patterns, body) ->
                match StringMap.find_opt name definition_methods with
                | None -> Left name
                | Some (name', ty) ->
                    (* We can safely ignore the type transformer, since this is only relevant
                       in non-seq let bindings where the pattern describes what we are defining
                       (rather than a parameter like in this case) *)
                    let patterns, scope_trans, _type_trans =
                      rename_patterns scope patterns
                    in
                    let body = rename_expr exports (scope_trans scope) body in
                    Right (ty, name', patterns, body))
              methods
          in
          let method_names = List.map (fun (_, name, _, _) -> name) methods in
          let missing_methods =
            List.filter
              (fun name -> not (List.mem name method_names))
              (List.of_seq (Seq.map fst (StringMap.to_seq definition_methods)))
          in
          match (invalid_methods, missing_methods) with
          | [], [] ->
              let exprs, scope = rename_seq_state exports scope exprs in
              ( LetInstanceSeq
                  (loc, parameters, entailed, class_name', args, methods')
                :: exprs,
                scope )
          | _ ->
              raise
                (RenameError
                   (ClassMethodMismatch
                      {
                        class_name = class_name';
                        invalid = invalid_methods;
                        missing = missing_methods;
                        loc;
                      })))
    end
  | LetExceptionSeq (loc, exception_name, params, message_expr) :: exprs ->
      let rename_param scope (param_name, ty) =
        let param_name' = fresh_var param_name in
        let ty, _ty_transformer = rename_type loc scope ty in
        (insert_var param_name param_name' loc scope, (param_name', ty))
      in
      let message_scope, params =
        List.fold_left_map rename_param scope params
      in
      let message_expr = rename_expr exports message_scope message_expr in

      let exception_name' = fresh_var exception_name in

      let scope =
        insert_data_constructor exception_name exception_name' ExceptionSort
          scope
      in

      let exprs, scope = rename_seq_state exports scope exprs in
      ( LetExceptionSeq (loc, exception_name', params, message_expr) :: exprs,
        scope )
  | e :: exprs ->
      let e' = rename_expr exports scope e in
      let exprs', res_state = rename_seq_state exports scope exprs in
      (e' :: exprs', res_state)
  | [] -> ([], scope)

and rename_seq exports scope exprs =
  let res, _ = rename_seq_state exports scope exprs in
  res

let rename_option (scope : RenameScope.t) (flag_def : Parsed.flag_def) :
    Renamed.flag_def * RenameScope.t =
  let args, scope =
    match flag_def.args with
    | Varargs name ->
        let name' = fresh_var name in
        (* TODO: Use the actual locations here *)
        ( Renamed.Varargs name',
          RenameScope.insert_var name name' Loc.internal scope )
    | Switch name ->
        let name' = fresh_var name in
        ( Renamed.Switch name',
          RenameScope.insert_var name name' Loc.internal scope )
    | Named args ->
        let args' = List.map fresh_var args in
        let scope =
          List.fold_right2
            (fun original renamed ->
              RenameScope.insert_var original renamed Loc.internal)
            args args' scope
        in
        (Named args', scope)
    | NamedDefault args ->
        let args' = List.map (fun (x, def) -> (fresh_var x, def)) args in
        let scope =
          List.fold_right2
            (fun (x, _) (y, _) -> RenameScope.insert_var x y Loc.internal)
            args args' scope
        in
        (NamedDefault args', scope)
  in
  ({ args; flags = flag_def.flags; description = flag_def.description }, scope)

let rename_exports :
    RenameScope.t -> Parsed.export_item list -> Renamed.export_item list =
 fun scope ->
  List.map
    begin
      function
      | Parsed.ExportVal (loc, name) ->
          let name, definition_loc = RenameScope.lookup_var scope loc name in
          Renamed.ExportVal (loc, name)
      | Parsed.ExportConstructor (loc, name) -> (
          match RenameMap.find_opt name scope.ty_constructors with
          | Some (renamed, _, _sort) -> begin
              match NameMap.find_opt renamed scope.type_classes with
              | Some (params, fields) ->
                  Renamed.ExportConstructor
                    ( ( loc,
                        `Class (params, List.map snd (StringMap.to_list fields))
                      ),
                      renamed )
              | None -> Renamed.ExportConstructor ((loc, `Type), renamed)
            end
          | None -> (
              match RenameMap.find_opt name scope.data_constructors with
              | Some (name, ExceptionSort) ->
                  Renamed.ExportConstructor ((loc, `Exception), name)
              | _ -> raise (RenameError (UnboundExportConstructor (name, loc))))
          )
    end

let rename_scope
    (exports : (Typed.module_exports * Typed.expr list) FilePathMap.t)
    (scope : RenameScope.t) (header : Parsed.header) (exprs : Parsed.expr list)
    : Renamed.header * Renamed.expr list * RenameScope.t =
  let rec go scope = function
    | flag_def :: defs ->
        let flag_def, scope = rename_option scope flag_def in
        let defs, scope = go scope defs in
        (flag_def :: defs, scope)
    | [] -> ([], scope)
  in
  let options, scope = go scope header.options in

  (* We need to rename the body before finishing the header, since
     the export list depends on names bound in the body *)
  let exprs', scope_after_body = rename_seq_state exports scope exprs in

  ( {
      usage = header.usage;
      description = header.description;
      exports = rename_exports scope_after_body header.exports;
      options;
    },
    exprs',
    scope_after_body )<|MERGE_RESOLUTION|>--- conflicted
+++ resolved
@@ -97,7 +97,6 @@
       data_constructors = add old (renamed, sort) scope.data_constructors;
     }
 
-<<<<<<< HEAD
   let insert_type_class class_name params method_names scope =
     {
       scope with
@@ -105,10 +104,7 @@
         NameMap.add class_name (params, method_names) scope.type_classes;
     }
 
-  let lookup_var (scope : t) (loc : loc) (var : string) : name =
-=======
   let lookup_var (scope : t) (loc : loc) (var : string) : name * loc =
->>>>>>> a4c0cb6a
     try find var scope.variables with
     | Not_found -> raise (RenameError (VarNotFound (var, loc)))
 
@@ -422,7 +418,8 @@
         | Some (constructor_name, NewtypeConSort) ->
             raise
               (RenameError
-                 (TooManyArgsToDataConPattern (constructor_name, patterns, loc.main)))
+                 (TooManyArgsToDataConPattern
+                    (constructor_name, patterns, loc.main)))
         | Some (constructor_name, ExceptionSort) ->
             ( ExceptionDataPat (loc.main, constructor_name, patterns),
               Util.compose scope_transformers,
@@ -469,18 +466,12 @@
             ^ "]")
       | Some (mod_exports, body) ->
           let scope =
-<<<<<<< HEAD
             RenameScope.empty
             |> StringMap.fold
-                 (fun name renamed r -> RenameScope.insert_var name renamed r)
+                 (fun name (renamed, loc) r ->
+                   RenameScope.insert_var name renamed loc r)
                  mod_exports.exported_variables
             |> StringMap.fold
-=======
-            StringMap.fold
-              (fun name (renamed, loc) r -> RenameScope.insert_var name renamed loc r)
-              mod_exports.exported_variables
-              (StringMap.fold
->>>>>>> a4c0cb6a
                  (fun name (renamed, arg_count, sort) r ->
                    RenameScope.insert_type_constructor name renamed arg_count
                      sort
@@ -893,21 +884,21 @@
           (fun (name, ty) ->
             let name' = fresh_var name in
             let ty', _ = rename_type loc method_scope ty in
-            (name', ty'))
+            (name', ty', loc))
           methods
       in
 
       let method_map =
         StringMap.of_seq
           (Seq.map
-             (fun (name, ty) -> (name.name, (name, ty)))
+             (fun (name, ty, _) -> (name.name, (name, ty)))
              (List.to_seq methods'))
       in
 
       let scope =
         Util.compose
           (List.map
-             (fun (name, _) scope -> insert_var name.name name scope)
+             (fun (name, _, loc) scope -> insert_var name.name name loc scope)
              methods')
           (insert_type_constructor class_name class_name' (List.length params)
              ClassSort
@@ -917,7 +908,11 @@
       in
 
       let exprs, scope = rename_seq_state exports scope exprs in
-      ( LetClassSeq (loc, class_name', List.map snd renamed_params, methods')
+      ( LetClassSeq
+          ( loc,
+            class_name',
+            List.map snd renamed_params,
+            List.map (fun (name, ty, _loc) -> (name, ty)) methods' )
         :: exprs,
         scope )
   | LetInstanceSeq (loc, parameters, entailed, class_name, args, methods)
