--- conflicted
+++ resolved
@@ -57,21 +57,13 @@
     (* Sequencing *)
     | Seq of loc * expr list                      (* { e₁ ; .. ; eₙ } *)
     | LetSeq of loc * pattern * expr              (* let p = e (Only valid inside `Seq` expressions) *)
-<<<<<<< HEAD
-    | LetRecSeq of loc * name * pattern list * expr  (* let rec f(p, .., p) = e*)
-    (* Mutable local definitions *)
-    | Let of loc * pattern * expr * expr              (* let p = e1 in e2 (valid everywhere) *)
-    | LetRec of loc * name * pattern list * expr * expr  (* let rec f(p, .., p) = e*)
-    | Assign of loc * name * expr                     (* x = e *)
-=======
-    | LetRecSeq of loc * name * name list * expr  (* let rec f(x, .., x) = e*)
+    | LetRecSeq of loc * name * pattern list * expr  (* let rec f(x, .., x) = e*)
     | LetEnvSeq of loc * string * expr            (* let $x = e *)
     (* Mutable local definitions *)
     | Let of loc * pattern * expr * expr              (* let p = e1 in e2 (valid everywhere) *)
-    | LetRec of loc * name * name list * expr * expr  (* let rec f(x, .., x) = e*)
+    | LetRec of loc * name * pattern list * expr * expr  (* let rec f(x, .., x) = e*)
     | LetEnv of loc * string * expr * expr            (* let $x = e in e *)
     | Assign of loc * name * expr                     (* x := e *)
->>>>>>> eba248ca
     (* Scripting capabilities *)
     | ProgCall of loc * string * expr list  (* !p e₁ .. eₙ *)
     | Pipe of loc * expr list               (* (e₁ | .. | eₙ) *)
@@ -159,19 +151,12 @@
 
     | Seq (_, exprs) -> "{ " ^ String.concat "; " (List.map pretty exprs) ^ "}"
     | LetSeq (_, x, e) -> "let " ^ pretty_pattern x ^ " = " ^ pretty e
-<<<<<<< HEAD
     | LetRecSeq (_, x, xs, e) -> "let rec " ^ Name.pretty x ^ "(" ^ String.concat ", " (List.map pretty_pattern xs) ^ ") = " ^ pretty e
+    | LetEnvSeq (_, x, e) -> "let $" ^ x ^ " = " ^ pretty e
     | Let (_, x, e1, e2) ->
         "let " ^ pretty_pattern x ^ " = " ^ pretty e1 ^ " in " ^ pretty e2
     | LetRec (_, x, xs, e1, e2) -> "let rec " ^ Name.pretty x ^ "(" ^ String.concat ", " (List.map pretty_pattern xs) ^ ") = " ^ pretty e1 ^ " in " ^ pretty e2
-=======
-    | LetRecSeq (_, x, xs, e) -> "let rec " ^ Name.pretty x ^ "(" ^ String.concat ", " (List.map Name.pretty xs) ^ ") = " ^ pretty e
-    | LetEnvSeq (_, x, e) -> "let $" ^ x ^ " = " ^ pretty e
-    | Let (_, x, e1, e2) ->
-        "let " ^ pretty_pattern x ^ " = " ^ pretty e1 ^ " in " ^ pretty e2
-    | LetRec (_, x, xs, e1, e2) -> "let rec " ^ Name.pretty x ^ "(" ^ String.concat ", " (List.map Name.pretty xs) ^ ") = " ^ pretty e1 ^ " in " ^ pretty e2
     | LetEnv (_, x, e1, e2) -> "let $" ^ x ^ " = " ^ pretty e1 ^ " in " ^ pretty e2
->>>>>>> eba248ca
     | Assign (_, x, e) -> Name.pretty x ^ " = " ^ pretty e
     | ProgCall (_, prog, args) ->
         "!" ^ prog ^ " " ^ String.concat " " (List.map pretty args)
