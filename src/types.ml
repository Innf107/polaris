--- conflicted
+++ resolved
@@ -1487,14 +1487,9 @@
   | Var ((loc, definition_loc), x) -> begin
       match NameMap.find_opt x env.local_types with
       | Some ty ->
-<<<<<<< HEAD
           let instantiated_type, targets = instantiate loc env ty in
           ( instantiated_type,
-            apply_targets loc targets (Typed.Var ((loc, ty), x)) )
-=======
-          let instantiated_type = instantiate env ty in
-          (instantiated_type, Var (((loc, ty), definition_loc), x))
->>>>>>> a4c0cb6a
+            apply_targets loc targets (Typed.Var (((loc, ty),  definition_loc), x)) )
       | None ->
           panic __LOC__
             ("Unbound variable in type checker: '" ^ Name.pretty x ^ "'")
